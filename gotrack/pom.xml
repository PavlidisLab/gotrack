--- conflicted
+++ resolved
@@ -281,45 +281,7 @@
         <repository>
             <id>pavlab</id>
             <name>PavLab</name>
-<<<<<<< HEAD
-            <url>
-                https://maven2.pavlab.msl.ubc.ca/
-            </url>
-            <layout>default</layout>
-            <snapshots>
-                <enabled>true</enabled>
-                <updatePolicy>daily</updatePolicy>
-            </snapshots>
-            <releases>
-                <enabled>true</enabled>
-                <updatePolicy>never</updatePolicy>
-            </releases>
-        </repository>
-
-        <repository>
-            <id>central</id>
-            <url>https://repo1.maven.org/maven2</url>
-        </repository>
-        <repository>
-            <id>sonatype</id>
-            <url>https://oss.sonatype.org/content/repositories/snapshots</url>
-            <snapshots>
-                <enabled>true</enabled>
-            </snapshots>
-            <releases>
-                <enabled>false</enabled>
-            </releases>
-        </repository>
-        <repository>
-            <id>m.g.o</id>
-            <url>https://maven.glassfish.org/content/groups/public/</url>
-        </repository>
-        <repository>
-            <id>SourceForge</id>
-            <url>https://csvjdbc.sourceforge.net/maven2</url>
-=======
             <url>https://maven2.pavlab.msl.ubc.ca/</url>
->>>>>>> f5ebdcfb
         </repository>
         <repository>
             <id>prime-repo</id>

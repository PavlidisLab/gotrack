--- conflicted
+++ resolved
@@ -10,11 +10,7 @@
 
     <artifactId>gotrack</artifactId>
     <packaging>war</packaging>
-<<<<<<< HEAD
     <version>1.8-SNAPSHOT</version>
-=======
-    <version>1.7.3</version>
->>>>>>> 70a53e33
     <name>gotrack</name>
     <url>https://maven.apache.org</url>
 
